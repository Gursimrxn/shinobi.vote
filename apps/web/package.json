{
  "name": "web",
  "version": "0.1.0",
  "private": true,
  "scripts": {
    "dev": "next dev --turbopack",
    "build": "next build --turbopack",
    "start": "next start",
    "lint": "eslint"
  },
  "dependencies": {
    "@selfxyz/core": "^1.0.8",
    "@selfxyz/qrcode": "^0.0.19",
    "ethers": "^6.15.0",
    "next": "15.5.4",
    "react": "19.1.0",
<<<<<<< HEAD
    "react-dom": "19.1.0",
    "next": "15.5.4",
    "@lighthouse-web3/sdk": "^0.3.1",
    "multer": "^1.4.5-lts.1",
    "ethers": "^6.8.0",
    "keccak": "^3.0.4",
    "axios": "^1.6.2",
    "formidable": "^3.5.1"
=======
    "react-dom": "19.1.0"
>>>>>>> 565f3727
  },
  "devDependencies": {
    "@eslint/eslintrc": "^3",
    "@tailwindcss/postcss": "^4",
    "@types/node": "^20",
    "@types/react": "^19",
    "@types/react-dom": "^19",
    "eslint": "^9",
    "eslint-config-next": "15.5.4",
<<<<<<< HEAD
    "@eslint/eslintrc": "^3",
    "@types/multer": "^1.4.11",
    "@types/formidable": "^3.4.5"
=======
    "tailwindcss": "^4",
    "typescript": "^5"
>>>>>>> 565f3727
  }
}<|MERGE_RESOLUTION|>--- conflicted
+++ resolved
@@ -11,37 +11,26 @@
   "dependencies": {
     "@selfxyz/core": "^1.0.8",
     "@selfxyz/qrcode": "^0.0.19",
-    "ethers": "^6.15.0",
     "next": "15.5.4",
     "react": "19.1.0",
-<<<<<<< HEAD
     "react-dom": "19.1.0",
-    "next": "15.5.4",
     "@lighthouse-web3/sdk": "^0.3.1",
     "multer": "^1.4.5-lts.1",
     "ethers": "^6.8.0",
     "keccak": "^3.0.4",
     "axios": "^1.6.2",
     "formidable": "^3.5.1"
-=======
-    "react-dom": "19.1.0"
->>>>>>> 565f3727
   },
   "devDependencies": {
-    "@eslint/eslintrc": "^3",
-    "@tailwindcss/postcss": "^4",
     "@types/node": "^20",
     "@types/react": "^19",
     "@types/react-dom": "^19",
+    "@tailwindcss/postcss": "^4",
     "eslint": "^9",
     "eslint-config-next": "15.5.4",
-<<<<<<< HEAD
-    "@eslint/eslintrc": "^3",
+    "tailwindcss": "^4",
+    "typescript": "^5",
     "@types/multer": "^1.4.11",
     "@types/formidable": "^3.4.5"
-=======
-    "tailwindcss": "^4",
-    "typescript": "^5"
->>>>>>> 565f3727
   }
 }